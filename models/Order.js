--- conflicted
+++ resolved
@@ -63,11 +63,6 @@
     },
     paymentMethod: {
       type: String,
-<<<<<<< HEAD
-      required: false,
-      enum: ["cash", "bank", "online", "cod"],
-      default: "cod", // cash on delivery
-=======
       required: true,
       enum: ["cod", "online", "cash", "bank"],
       default: "cod",
@@ -77,7 +72,6 @@
     paymentTimeout: {
       type: Date,
       description: "Thời gian hết hạn thanh toán cho đơn hàng online (5 phút)",
->>>>>>> bd701ffb
     },
     totalAmount: {
       type: Number,
